# Contributing

## Tests

There are 2 types of tests available. The browser test suite is more extensive, but currently requires manual run. And the [Jest](https://jestjs.io/) tests that check the subset of Zaplib functionality using NodeJS environment.

* Running browser tests
  * Build the test suite: `cargo zaplib build -p test_suite`
  * Have local server running: `cargo zaplib serve`
  * Navigate to `http://localhost:3000/zaplib/web/test_suite/` and click `Run All Tests`
  * Test CEF by running `cargo run -p test_suite` and clicking `Run All Tests` (macOS Intel only, and first install CEF using `cargo zaplib install-deps --devel`).
* Running jest tests
  * `cd zaplib/web && yarn run jest`

## Updating the documentation

<<<<<<< HEAD
The documentation files are located at `zaplib/docs/src`. To server the docs locally:

1. Build the website and watch for changes: `zaplib/scripts/watch_website_dev.sh` 
2. Run local server on port 4848: `website_dev/server.sh` 

To update the prod website:

1. Run: `zaplib/scripts/build_website_prod.sh`
2. Clone zaplib-site locally: `git clone https://github.com/janpaul123/zaplib-site.git`
3. Copy the built website files file to zaplib-site: `cp -r website/* ../zaplib-site/`
=======
* Build the website and watch for changes: `zaplib/scripts/watch_website_dev.sh` 
* Run local server: `cargo zaplib serve website_dev/ --port 4848`
* Documentation sources are located at `zaplib/docs/src`
>>>>>>> 650305c8
<|MERGE_RESOLUTION|>--- conflicted
+++ resolved
@@ -14,19 +14,13 @@
 
 ## Updating the documentation
 
-<<<<<<< HEAD
-The documentation files are located at `zaplib/docs/src`. To server the docs locally:
+The documentation files are located at [`zaplib/docs/src`](https://github.com/Zaplib/zaplib/tree/main/zaplib/docs/src). To server the docs locally:
 
 1. Build the website and watch for changes: `zaplib/scripts/watch_website_dev.sh` 
-2. Run local server on port 4848: `website_dev/server.sh` 
+2. Run local server: `cargo zaplib serve website_dev/ --port 4848` 
 
 To update the prod website:
 
 1. Run: `zaplib/scripts/build_website_prod.sh`
 2. Clone zaplib-site locally: `git clone https://github.com/janpaul123/zaplib-site.git`
-3. Copy the built website files file to zaplib-site: `cp -r website/* ../zaplib-site/`
-=======
-* Build the website and watch for changes: `zaplib/scripts/watch_website_dev.sh` 
-* Run local server: `cargo zaplib serve website_dev/ --port 4848`
-* Documentation sources are located at `zaplib/docs/src`
->>>>>>> 650305c8
+3. Copy the built website files file to zaplib-site: `cp -r website/* ../zaplib-site/`